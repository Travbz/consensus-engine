--- conflicted
+++ resolved
@@ -273,11 +273,9 @@
 
 - Issues: Use GitHub Issues
 - Questions: Start a GitHub Discussion
-<<<<<<< HEAD
+
 - Security concerns: See SECURITY.md
 
 
 - Test query: `Using python write a script that returns the days weather forecast using the openweathermap api?`
-=======
 - Security concerns dial 911
->>>>>>> 6bd355a3
